--- conflicted
+++ resolved
@@ -39,9 +39,6 @@
 
 We're trying out github's Projects feature ([here](https://github.com/CanopyTax/single-spa/projects)) and are keeping it up-to-date with the fancy things in the works for single-spa.
 
-
-<<<<<<< HEAD
-=======
 - [CanopyTax](https://www.canopytax.com)
 - [Dealer Socket](https://dealersocket.com/)
 - [Beamery](https://beamery.com/)
@@ -56,5 +53,4 @@
 
 ### [Contributing Guide](https://reactjs.org/contributing/how-to-contribute.html)
 
-Read our [contributing guide](https://reactjs.org/contributing/how-to-contribute.html) to learn about our development process, how to propose bugfixes and improvements, and how to build and test your changes to single-spa.
->>>>>>> 595d3936
+Read our [contributing guide](https://reactjs.org/contributing/how-to-contribute.html) to learn about our development process, how to propose bugfixes and improvements, and how to build and test your changes to single-spa.